from __future__ import unicode_literals

<<<<<<< HEAD
from .dag import KwargReprNode
from ._utils import get_hash_int
=======
from ._utils import escape_chars
>>>>>>> 17e9e460
from builtins import object
import os


def _is_of_types(obj, types):
    valid = False
    for stream_type in types:
        if isinstance(obj, stream_type):
            valid = True
            break
    return valid


def _get_types_str(types):
    return ', '.join(['{}.{}'.format(x.__module__, x.__name__) for x in types])


class Stream(object):
    """Represents the outgoing edge of an upstream node; may be used to create more downstream nodes."""
    def __init__(self, upstream_node, upstream_label, node_types):
        if not _is_of_types(upstream_node, node_types):
            raise TypeError('Expected upstream node to be of one of the following type(s): {}; got {}'.format(
                _get_types_str(node_types), type(upstream_node)))
        self.node = upstream_node
        self.label = upstream_label

    def __hash__(self):
        return get_hash_int([hash(self.node), hash(self.label)])

    def __eq__(self, other):
        return hash(self) == hash(other)

    def __repr__(self):
        node_repr = self.node.long_repr(include_hash=False)
        out = '{}[{!r}] <{}>'.format(node_repr, self.label, self.node.short_hash)
        return out


def get_stream_map(stream_spec):
    if stream_spec is None:
        stream_map = {}
    elif isinstance(stream_spec, Stream):
        stream_map = {None: stream_spec}
    elif isinstance(stream_spec, (list, tuple)):
        stream_map = dict(enumerate(stream_spec))
    elif isinstance(stream_spec, dict):
        stream_map = stream_spec
    return stream_map


def get_stream_map_nodes(stream_map):
    nodes = []
    for stream in stream_map.values():
        if not isinstance(stream, Stream):
            raise TypeError('Expected Stream; got {}'.format(type(stream)))
        nodes.append(stream.node)
    return nodes


def get_stream_spec_nodes(stream_spec):
    stream_map = get_stream_map(stream_spec)
    return get_stream_map_nodes(stream_map)


class Node(KwargReprNode):
    """Node base"""
    @classmethod
    def __check_input_len(cls, stream_map, min_inputs, max_inputs):
        if min_inputs is not None and len(stream_map) < min_inputs:
            raise ValueError('Expected at least {} input stream(s); got {}'.format(min_inputs, len(stream_map)))
        elif max_inputs is not None and len(stream_map) > max_inputs:
            raise ValueError('Expected at most {} input stream(s); got {}'.format(max_inputs, len(stream_map)))

    @classmethod
    def __check_input_types(cls, stream_map, incoming_stream_types):
        for stream in list(stream_map.values()):
            if not _is_of_types(stream, incoming_stream_types):
                raise TypeError('Expected incoming stream(s) to be of one of the following types: {}; got {}'
                    .format(_get_types_str(incoming_stream_types), type(stream)))

    @classmethod
    def __get_incoming_edge_map(cls, stream_map):
        incoming_edge_map = {}
        for downstream_label, upstream in list(stream_map.items()):
            incoming_edge_map[downstream_label] = (upstream.node, upstream.label)
        return incoming_edge_map

    def __init__(self, stream_spec, name, incoming_stream_types, outgoing_stream_type, min_inputs, max_inputs, args=[],
            kwargs={}):
        stream_map = get_stream_map(stream_spec)
        self.__check_input_len(stream_map, min_inputs, max_inputs)
        self.__check_input_types(stream_map, incoming_stream_types)
        incoming_edge_map = self.__get_incoming_edge_map(stream_map)
        super(Node, self).__init__(incoming_edge_map, name, args, kwargs)
        self.__outgoing_stream_type = outgoing_stream_type

    def stream(self, label=None):
        """Create an outgoing stream originating from this node.

        More nodes may be attached onto the outgoing stream.
        """
        return self.__outgoing_stream_type(self, label)

    def __getitem__(self, label):
        """Create an outgoing stream originating from this node; syntactic sugar for ``self.stream(label)``.
        """
        return self.stream(label)


class FilterableStream(Stream):
    def __init__(self, upstream_node, upstream_label):
        super(FilterableStream, self).__init__(upstream_node, upstream_label, {InputNode, FilterNode})


class InputNode(Node):
    """InputNode type"""
    def __init__(self, name, args=[], kwargs={}):
        super(InputNode, self).__init__(
            stream_spec=None,
            name=name,
            incoming_stream_types={},
            outgoing_stream_type=FilterableStream,
            min_inputs=0,
            max_inputs=0,
            args=args,
            kwargs=kwargs
        )

    @property
    def short_repr(self):
        return os.path.basename(self.kwargs['filename'])


class FilterNode(Node):
<<<<<<< HEAD
    def __init__(self, stream_spec, name, max_inputs=1, args=[], kwargs={}):
        super(FilterNode, self).__init__(
            stream_spec=stream_spec,
            name=name,
            incoming_stream_types={FilterableStream},
            outgoing_stream_type=FilterableStream,
            min_inputs=1,
            max_inputs=max_inputs,
            args=args,
            kwargs=kwargs
        )

    def _get_filter(self, outgoing_edges):
        args = self.args
        kwargs = self.kwargs
        if self.name == 'split':
            args = [len(outgoing_edges)]

        arg_params = ['{}'.format(arg) for arg in args]
        kwarg_params = ['{}={}'.format(k, kwargs[k]) for k in sorted(kwargs)]
        params = arg_params + kwarg_params

        params_text = self.name
=======
    """FilterNode"""
    def _get_filter(self):
        args = [escape_chars(x, '\\\'=:') for x in self._args]
        kwargs = {}
        for k, v in self._kwargs.items():
            k = escape_chars(k, '\\\'=:')
            v = escape_chars(v, '\\\'=:')
            kwargs[k] = v

        arg_params = [escape_chars(v, '\\\'=:') for v in args]
        kwarg_params = ['{}={}'.format(k, kwargs[k]) for k in sorted(kwargs)]
        params = arg_params + kwarg_params

        params_text = escape_chars(self._name, '\\\'=:')
>>>>>>> 17e9e460
        if params:
            params_text += '={}'.format(':'.join(params))
        return escape_chars(params_text, '\\\'[],;')


class OutputNode(Node):
    def __init__(self, stream, name, args=[], kwargs={}):
        super(OutputNode, self).__init__(
            stream_spec=stream,
            name=name,
            incoming_stream_types={FilterableStream},
            outgoing_stream_type=OutputStream,
            min_inputs=1,
            max_inputs=1,
            args=args,
            kwargs=kwargs
        )

    @property
    def short_repr(self):
        return os.path.basename(self.kwargs['filename'])


class OutputStream(Stream):
    def __init__(self, upstream_node, upstream_label):
        super(OutputStream, self).__init__(upstream_node, upstream_label, {OutputNode, GlobalNode, MergeOutputsNode})


class MergeOutputsNode(Node):
    def __init__(self, streams, name):
        super(MergeOutputsNode, self).__init__(
            stream_spec=streams,
            name=name,
            incoming_stream_types={OutputStream},
            outgoing_stream_type=OutputStream,
            min_inputs=1,
            max_inputs=None
        )


class GlobalNode(Node):
    def __init__(self, stream, name, args=[], kwargs={}):
        super(GlobalNode, self).__init__(
            stream_spec=stream,
            name=name,
            incoming_stream_types={OutputStream},
            outgoing_stream_type=OutputStream,
            min_inputs=1,
            max_inputs=1,
            args=args,
            kwargs=kwargs
        )


def stream_operator(stream_classes={Stream}, name=None):
    def decorator(func):
        func_name = name or func.__name__
        [setattr(stream_class, func_name, func) for stream_class in stream_classes]
        return func
    return decorator


def filter_operator(name=None):
    return stream_operator(stream_classes={FilterableStream}, name=name)


def output_operator(name=None):
    return stream_operator(stream_classes={OutputStream}, name=name)<|MERGE_RESOLUTION|>--- conflicted
+++ resolved
@@ -1,11 +1,7 @@
 from __future__ import unicode_literals
 
-<<<<<<< HEAD
 from .dag import KwargReprNode
-from ._utils import get_hash_int
-=======
-from ._utils import escape_chars
->>>>>>> 17e9e460
+from ._utils import escape_chars, get_hash_int
 from builtins import object
 import os
 
@@ -140,7 +136,6 @@
 
 
 class FilterNode(Node):
-<<<<<<< HEAD
     def __init__(self, stream_spec, name, max_inputs=1, args=[], kwargs={}):
         super(FilterNode, self).__init__(
             stream_spec=stream_spec,
@@ -153,33 +148,26 @@
             kwargs=kwargs
         )
 
+    """FilterNode"""
     def _get_filter(self, outgoing_edges):
         args = self.args
         kwargs = self.kwargs
         if self.name == 'split':
             args = [len(outgoing_edges)]
 
-        arg_params = ['{}'.format(arg) for arg in args]
-        kwarg_params = ['{}={}'.format(k, kwargs[k]) for k in sorted(kwargs)]
-        params = arg_params + kwarg_params
-
-        params_text = self.name
-=======
-    """FilterNode"""
-    def _get_filter(self):
-        args = [escape_chars(x, '\\\'=:') for x in self._args]
-        kwargs = {}
-        for k, v in self._kwargs.items():
+        out_args = [escape_chars(x, '\\\'=:') for x in args]
+        out_kwargs = {}
+        for k, v in kwargs.items():
             k = escape_chars(k, '\\\'=:')
             v = escape_chars(v, '\\\'=:')
-            kwargs[k] = v
-
-        arg_params = [escape_chars(v, '\\\'=:') for v in args]
-        kwarg_params = ['{}={}'.format(k, kwargs[k]) for k in sorted(kwargs)]
+            out_kwargs[k] = v
+
+        arg_params = [escape_chars(v, '\\\'=:') for v in out_args]
+        kwarg_params = ['{}={}'.format(k, out_kwargs[k]) for k in sorted(out_kwargs)]
         params = arg_params + kwarg_params
 
-        params_text = escape_chars(self._name, '\\\'=:')
->>>>>>> 17e9e460
+        params_text = escape_chars(self.name, '\\\'=:')
+
         if params:
             params_text += '={}'.format(':'.join(params))
         return escape_chars(params_text, '\\\'[],;')
